# Copyright: (c) 2023, Lars Michaelis
# GNU General Public License v3.0+ (see COPYING or https://www.gnu.org/licenses/gpl-3.0.txt)

from string import Template
from typing import Generator, List, Optional

from rdflib import RDF, Graph, URIRef
from SPARQLWrapper import DIGEST, JSON, POST, QueryResult, SPARQLWrapper

from . import COY, GN


class GraphConsistencyKeeper:
    def __init__(self, sparql_endpoint:str, subgraph:str, sparql_endpoint_user:Optional[str], sparql_endpoint_pw:Optional[str]):
        self.subgraph = subgraph
        self.potential_from_clause = f"FROM <{self.subgraph}>" if self.subgraph else ""
        self.potential_with_clause = f"WITH <{self.subgraph}>" if self.subgraph else ""

        self.sparql = SPARQLWrapper(sparql_endpoint)
        self.sparql.setMethod(POST)
        self.sparql.setReturnFormat(JSON)

        if sparql_endpoint_user and sparql_endpoint_pw:
            self.sparql.setHTTPAuth(DIGEST)
            self.sparql.setCredentials(sparql_endpoint_user, sparql_endpoint_pw)

        elif sparql_endpoint_user or sparql_endpoint_pw:
            # only one is defined
            raise Exception("Dataset SPAQRL endpoint credentials incomplete.")
        
        self.already_deleted_article_and_location_triples = set()
        self.already_deleted_topic_triples = set()
        self.already_deleted_newssummary_triples = set()
        self.already_deleted_news_source_triples = set()
        self.already_deleted_osmelement_triples = set()
        self.already_deleted_label_triples = set()
    

    def __query(self, q:str):
        self.sparql.setQuery(q)
        self.sparql.query()


    def __query_and_convert(self, q:str) -> QueryResult:
        self.sparql.setQuery(q)
        return self.sparql.queryAndConvert()


    def __query_associated_articles(self, uri:URIRef) -> List[URIRef]:
        q = Template("""
PREFIX gn: <https://www.geonames.org/ontology#>

SELECT DISTINCT ?a ${subgraph} WHERE {
    ${uri} gn:wikipediaArticle ?a.

}""").substitute(
            subgraph=self.potential_from_clause, 
            uri=uri.n3())
        
        res = self.__query_and_convert(q)

        binds = res["results"]["bindings"]
        article_uris = []
        for bind in binds:
            article_uri = URIRef(bind["a"]["value"])
            article_uris.append(article_uri)
        
        return article_uris

    
    def __query_mentioned_articles(self, newssummary_uri:URIRef) -> List[URIRef]:
        q = Template("""
PREFIX coy:<https://schema.coypu.org/global#>
PREFIX gn: <https://www.geonames.org/ontology#>
PREFIX nif: <http://persistence.uni-leipzig.org/nlp2rdf/ontologies/nif-core#>

SELECT DISTINCT ?a ${subgraph} WHERE {
    ${uri} a coy:NewsSummary;
        coy:isIdentifiedBy ?c.
    
    ?c  a nif:Context;
        nif:subString/nif:subString/gn:wikipediaArticle ?a.

}""").substitute(
            subgraph=self.potential_from_clause, 
            uri=newssummary_uri.n3())
        
        res = self.__query_and_convert(q)

        binds = res["results"]["bindings"]
        article_uris = []
        for bind in binds:
            uri_str = bind["a"]["value"]
            article_uris.append(URIRef(uri_str))
        
        return article_uris



    def delete_article_and_location_triples(self, article_uri:URIRef):
        # skip if already deleted
        if article_uri in self.already_deleted_article_and_location_triples:
            return

        q = Template("""
PREFIX coy:<https://schema.coypu.org/global#>
PREFIX rdfs: <http://www.w3.org/2000/01/rdf-schema#>
PREFIX gn: <https://www.geonames.org/ontology#>
PREFIX owl: <http://www.w3.org/2002/07/owl#>
PREFIX geo: <http://www.opengis.net/ont/geosparql#>
PREFIX wdt: <http://www.wikidata.org/prop/direct/>
PREFIX wgs: <http://www.w3.org/2003/01/geo/wgs84_pos#>
PREFIX schema: <https://schema.org/>
PREFIX foaf: <http://xmlns.com/foaf/0.1/>
PREFIX dcterms: <http://purl.org/dc/terms/>

$subgraph
DELETE {

    ${uri} a gn:WikipediaArticle;
        dcterms:source ?doc;
        rdfs:label ?l;
        coy:hasRawHtml ?html;
        schema:name ?name;
        schema:headline ?hl;
        schema:datePublished ?dp;
        schema:dateModified ?dm;
        owl:sameAs ?wd;
        coy:hasOsmElement ?osm.
    
    ?doc a foaf:Document.

    ?wd ?wd_prop ?wd_obj.

    ?loc a coy:Location;
        gn:wikipediaArticle ${uri};
        rdfs:label ?loc_label;
        owl:sameAs ?wd;
        coy:isIdentifiedBy ?loc_id;
        coy:isLocatedIn ?parent_loc;
        coy:hasLatitude ?lat;
        coy:hasLongitude ?long;
        coy:hasLocation ?point.

} WHERE {

    # Article entity
    ${uri} a gn:WikipediaArticle;
        dcterms:source ?doc;
        rdfs:label ?l.
        
    OPTIONAL{$uri coy:hasRawHtml ?html.}
    OPTIONAL{$uri coy:hasOsmElement ?osm. }
    OPTIONAL{$uri schema:name ?name.}
    OPTIONAL{$uri schema:headline ?hl.}
    OPTIONAL{$uri schema:datePublished ?dp.}
    OPTIONAL{$uri schema:dateModified ?dm.}
    OPTIONAL{
        $uri owl:sameAs ?wd. 
        
        # one-hop graph
        ?wd ?wd_prop ?wd_obj.
    }

    ?doc a foaf:Document.

    # Location entity
    OPTIONAL{
        ?loc a coy:Location;
            gn:wikipediaArticle ${uri};
            rdfs:label ?loc_label.
        
        OPTIONAL{?loc owl:sameAs ?wd.}
        OPTIONAL{?loc coy:isIdentifiedBy ?loc_id.}
        OPTIONAL{?loc coy:isLocatedIn ?parent_loc.}

        # Coordinates
        OPTIONAL{
            ?loc coy:hasLatitude ?lat;
                coy:hasLongitude ?long;
                coy:hasLocation ?point. 
        }
    }
}""").substitute(
            subgraph=self.potential_with_clause, 
            uri=article_uri.n3())

        self.__query(q)

        # track as already deleted
        self.already_deleted_article_and_location_triples.add(article_uri)


    

    def delete_topic_triples(self, topic_uri:URIRef):
        # skip if already deleted
        if topic_uri in self.already_deleted_topic_triples:
            return

        ## if its an ArticleTopic:
        # query article of topic before deleting
        article_uris = self.__query_associated_articles(topic_uri)

        # delete articles (should only be one)
        for article_uri in article_uris:
            self.delete_article_and_location_triples(article_uri)
        
        ## delete topic triples
        q = Template("""
PREFIX coy:<https://schema.coypu.org/global#>
PREFIX rdfs: <http://www.w3.org/2000/01/rdf-schema#>
PREFIX gn: <https://www.geonames.org/ontology#>

${subgraph}
DELETE {

    $uri a coy:TextTopic;
        a coy:WikiNews;
        a coy:Event;
        rdfs:label ?l;
        coy:hasMentionDate ?md;
        coy:isOccuringDuring ?pt;
        coy:hasRawHtml ?html;
        
        a coy:ArticleTopic;
        gn:wikipediaArticle ?a;
        coy:hasLocation ?loc;
        coy:hasTimespan ?ts.


} WHERE {

    $uri a coy:TextTopic;
        a coy:WikiNews;
        a coy:Event;
        rdfs:label ?l;
        coy:hasMentionDate ?md.
    OPTIONAL{$uri coy:isOccuringDuring ?pt.}
    OPTIONAL{$uri coy:hasRawHtml ?html.}

    # if its an ArticleTopic
    OPTIONAL{
        $uri a coy:ArticleTopic;
            gn:wikipediaArticle ?a;
            coy:hasLocation ?loc.
        OPTIONAL{ $uri coy:hasTimespan ?ts }
    }

}""").substitute(
            subgraph=self.potential_with_clause, 
            uri=topic_uri.n3())
        
        self.__query(q)

        # track as already deleted
        self.already_deleted_topic_triples.add(topic_uri)

    

    def delete_newssummary_triples(self, newssummary_uri:URIRef):
        # skip if already deleted
        if newssummary_uri in self.already_deleted_newssummary_triples:
            return
        
        q = Template("""
PREFIX coy:<https://schema.coypu.org/global#>
PREFIX rdfs: <http://www.w3.org/2000/01/rdf-schema#>
PREFIX gn: <https://www.geonames.org/ontology#>
PREFIX dcterms: <http://purl.org/dc/terms/>
PREFIX nif: <http://persistence.uni-leipzig.org/nlp2rdf/ontologies/nif-core#>

${subgraph}
DELETE {

    $uri a coy:NewsSummary;
        a coy:WikiNews;
        a coy:Event;
        rdfs:label ?l;
        coy:hasTag ?tag;
        coy:hasMentionDate ?date;
        coy:hasRawHtml ?html;
        coy:isIdentifiedBy ?c;
        coy:hasWikidataEventType ?ev_type;
        coy:isOccuringDuring ?pt.
        
    ?c a nif:Context;
        rdfs:label ?c_l;
        nif:sourceUrl ?wiki_source;
        dcterms:source ?news_source;
        nif:isString ?c_str;
        nif:beginIndex ?c_bi;
        nif:endIndex ?c_ei;
        nif:subString ?s.
    
    ?s a nif:Sentence;
        nif:referenceContext ?c;
        nif:beginIndex ?s_bi;
        nif:endIndex ?s_ei;
        nif:anchorOf ?s_anchor;
        rdfs:label ?s_l;
        nif:nextSentence ?s_next;
        nif:previousSentence ?s_prev;
        nif:subString ?link. 

    ?link a nif:Phrase;
        nif:referenceContext ?s;
        nif:beginIndex ?link_bi;
        nif:endIndex ?link_ei;
        nif:anchorOf ?link_anchor;
        rdfs:label ?link_l;
        gn:wikipediaArticle ?a.

} WHERE {

    $uri a coy:NewsSummary;
        a coy:WikiNews;
        a coy:Event;
        rdfs:label ?l;
        coy:hasMentionDate ?date;
        coy:hasRawHtml ?html;
        coy:isIdentifiedBy ?c.
    OPTIONAL{$uri coy:hasTag ?tag.}
    OPTIONAL{$uri coy:hasWikidataEventType ?ev_type.}
    OPTIONAL{$uri coy:isOccuringDuring ?pt.}

    ?c a nif:Context;
        rdfs:label ?c_l;
        nif:sourceUrl ?wiki_source;
        nif:isString ?c_str;
        nif:beginIndex ?c_bi;
        nif:endIndex ?c_ei;
        nif:subString ?s.
    OPTIONAL{?c dcterms:source ?news_source.}
    
    ?s a nif:Sentence;
        nif:referenceContext ?c;
        nif:beginIndex ?s_bi;
        nif:endIndex ?s_ei;
        nif:anchorOf ?s_anchor;
        rdfs:label ?s_l.
    OPTIONAL{ ?s nif:nextSentence ?s_next. }
    OPTIONAL{ ?s nif:previousSentence ?s_prev. }
    
    OPTIONAL{ 
        ?s nif:subString ?link. 

        ?link a nif:Phrase;
            nif:referenceContext ?s;
            nif:beginIndex ?link_bi;
            nif:endIndex ?link_ei;
            nif:anchorOf ?link_anchor;
            rdfs:label ?link_l;
            gn:wikipediaArticle ?a.
    }
    
}""").substitute(
            subgraph=self.potential_with_clause, 
            uri=newssummary_uri.n3())

        self.__query(q)

        # track as already deleted
        self.already_deleted_newssummary_triples.add(newssummary_uri)



    def delete_news_source_triples(self, uri:URIRef):
        # skip if already deleted
        if uri in self.already_deleted_news_source_triples:
            return

        q = Template("""
PREFIX coy:<https://schema.coypu.org/global#>
PREFIX rdfs: <http://www.w3.org/2000/01/rdf-schema#>

${subgraph}
DELETE {

    ${uri} a coy:News;
        rdfs:label ?l.

} WHERE {

    ${uri} a coy:News;
        rdfs:label ?l.

}""").substitute(
            subgraph=f"WITH <{self.subgraph}>" if self.subgraph else "", 
            uri=uri.n3())

        res = self.__query(q)

        # track as already deleted
        self.already_deleted_news_source_triples.add(uri)



    def delete_osmelement_triples(self, uri:URIRef):
        # skip if already deleted
        if uri in self.already_deleted_osmelement_triples:
            return
        
        q = Template("""
PREFIX coy:<https://schema.coypu.org/global#>
PREFIX rdfs: <http://www.w3.org/2000/01/rdf-schema#>
PREFIX geo: <http://www.opengis.net/ont/geosparql#>

${subgraph}
DELETE {

    ${uri} a coy:OsmElement;
        rdfs:label ?l;
        coy:hasOsmId ?id;
        coy:hasOsmType ?type;
        geo:asWKT ?wkt.

} WHERE {

    ${uri} a coy:OsmElement;
        rdfs:label ?l.
    OPTIONAL{ $uri coy:hasOsmId ?id }
    OPTIONAL{ $uri coy:hasOsmType ?type }
    OPTIONAL{ $uri geo:asWKT ?wkt }

}""").substitute(
            subgraph=self.potential_with_clause, 
            uri=uri.n3())

        res = self.__query(q)

        # track as already deleted
        self.already_deleted_osmelement_triples.add(uri)


    
    def delete_label_triples(self, uri:URIRef):
        # skip if already deleted
        if uri in self.already_deleted_label_triples:
            return

        q = Template("""
PREFIX rdfs: <http://www.w3.org/2000/01/rdf-schema#>

${subgraph}
DELETE  {
    
    ${uri} rdfs:label ?l.

} WHERE {
    
    ${uri} rdfs:label ?l.

}""").substitute(
            subgraph=self.potential_with_clause, 
            uri=uri.n3())

        res = self.__query(q)

<<<<<<< HEAD
        # track as already deleted
        self.already_deleted_label_triples.add(uri)
=======

    def query_wd_class_uris_which_have_label(self, g:Graph) -> Generator:
        q = """
PREFIX rdfs: <http://www.w3.org/2000/01/rdf-schema#>
PREFIX wdt: <http://www.wikidata.org/prop/direct/>

SELECT DISTINCT ?c WHERE {
    ?wd_e wdt:P31 ?c.
    ?c rdfs:label ?l.
}"""

        qres = g.query(q)
        for row in qres:
            yield URIRef(row.c)



    def delete_old_triples_in_endpoint(self, new_graph:Graph):
        article_uris = new_graph.subjects(RDF.type, GN.WikipediaArticle, unique=True)
        for uri in article_uris:
            self.delete_article_and_location_triples(uri)
    
        newssummary_uris = new_graph.subjects(RDF.type, COY.NewsSummary, unique=True)
        for uri in newssummary_uris:
            self.delete_newssummary_triples(uri)
        
        topic_uris = new_graph.subjects(RDF.type, COY.TextTopic, unique=True)
        for uri in topic_uris:
            self.delete_topic_triples(uri)
    
        osmelement_uris = new_graph.subjects(RDF.type, COY.OsmElement, unique=True)
        for uri in osmelement_uris:
            self.delete_osmelement_triples(uri)
    
        wd_class_uris = self.query_wd_class_uris_which_have_label(new_graph)
        for uri in wd_class_uris:
            self.delete_label_triples(uri)
    

if __name__ == "__main__":
    import argparse
    import os
    from pathlib import Path

    parser = argparse.ArgumentParser(formatter_class=argparse.ArgumentDefaultsHelpFormatter)

    parser.add_argument('-de', '--dataset_endpoint',
        action='store', 
        help="Sets the sparql endpoint URL of the dataset from which data will be removed if the parent entities also exist in the graph file.",
        required=True)
    
    parser.add_argument('-des', '--dataset_endpoint_subgraph',
        action='store', 
        help="The subgraph used for the dataset.")
    
    parser.add_argument('-deu', '--dataset_endpoint_username',
        action='store', 
        help="The username used for the dataset sparql endpoint.")
    
    parser.add_argument('-dep', '--dataset_endpoint_pw',
        action='store', 
        help="The password used for the dataset sparql endpoint.")
    
    parser.add_argument('-i', '--input',
        action='store', 
        help="The path of the base graph module file.",
        required=True)
    
    args = parser.parse_args()
    
    gck = GraphConsistencyKeeper(
        args.dataset_endpoint, 
        args.dataset_endpoint_subgraph, 
        args.dataset_endpoint_username, 
        args.dataset_endpoint_pw
    )

    # load all graph modules
    graph_new = Graph()
    base_path, base_filename = os.path.split(os.path.abspath(args.input))
    for graph_module_name in ["base", "raw", "osm", "ohg"]:
        filename = base_filename.replace("base", graph_module_name)
        graph_new.parse(Path(base_path) / filename)

    # delete old versions extracted data from the endpoint, where a new version exists in the file
    gck.delete_old_triples_in_endpoint(graph_new)

>>>>>>> 1a6e7d28
<|MERGE_RESOLUTION|>--- conflicted
+++ resolved
@@ -457,10 +457,10 @@
 
         res = self.__query(q)
 
-<<<<<<< HEAD
         # track as already deleted
         self.already_deleted_label_triples.add(uri)
-=======
+
+        
 
     def query_wd_class_uris_which_have_label(self, g:Graph) -> Generator:
         q = """
@@ -548,4 +548,3 @@
     # delete old versions extracted data from the endpoint, where a new version exists in the file
     gck.delete_old_triples_in_endpoint(graph_new)
 
->>>>>>> 1a6e7d28
